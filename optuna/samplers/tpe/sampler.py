--- conflicted
+++ resolved
@@ -1,22 +1,12 @@
 import numpy as np
 import scipy.special
 
-<<<<<<< HEAD
-from optuna import distributions  # NOQA
-from optuna.distributions import BaseDistribution  # NOQA
-from optuna.samplers import base  # NOQA
-from optuna.samplers import random  # NOQA
-from optuna.samplers.tpe.parzen_estimator import ParzenEstimator  # NOQA
-from optuna.samplers.tpe.parzen_estimator import ParzenEstimatorParameters  # NOQA
-from optuna.storages.base import BaseStorage  # NOQA
-from optuna import structs
-=======
 from optuna import distributions
 from optuna.samplers import base
 from optuna.samplers import random
 from optuna.samplers.tpe.parzen_estimator import ParzenEstimator
 from optuna.samplers.tpe.parzen_estimator import ParzenEstimatorParameters
->>>>>>> 6435de15
+from optuna import structs
 from optuna.structs import StudyDirection
 from optuna import types
 
@@ -94,10 +84,7 @@
     def sample_independent(self, study, trial, param_name, param_distribution):
         # type: (InTrialStudy, FrozenTrial, str, BaseDistribution) -> float
 
-<<<<<<< HEAD
-        # observation_pairs = storage.get_trial_param_result_pairs(study_id, param_name)
-
-        all_trials = storage.get_all_trials(study_id)
+        all_trials = study.trials
 
         observation_pairs = []
         for t in all_trials:
@@ -115,14 +102,8 @@
             pair = (t.params_in_internal_repr[param_name], (-last_step, t.value))
             observation_pairs.append(pair)
 
-        if storage.get_study_direction(study_id) == StudyDirection.MAXIMIZE:
+        if study.direction == StudyDirection.MAXIMIZE:
             observation_pairs = [(p, (step, -v)) for p, (step, v) in observation_pairs]
-=======
-        observation_pairs = study.storage.get_trial_param_result_pairs(
-            study.study_id, param_name)
-        if study.direction == StudyDirection.MAXIMIZE:
-            observation_pairs = [(p, -v) for p, v in observation_pairs]
->>>>>>> 6435de15
 
         n = len(observation_pairs)
 
@@ -164,7 +145,7 @@
             config_idxs,  # type: List[int]
             config_vals,  # type: List[float]
             loss_idxs,  # type: List[int]
-            loss_vals  # type: List[float]
+            loss_vals  # type: List[Tuple[float, float]]
     ):
         # type: (...) -> Tuple[np.ndarray, np.ndarray]
 
